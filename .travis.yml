language: cpp
before_install:
  # Get build dependencies
  - sudo apt-get -qq update
  - sudo apt-get -q install cmake p7zip-full build-essential sshpass lua5.1 luarocks
  # These are requred for LDocGen
  - sudo luarocks install lpeg
  - sudo luarocks install luafilesystem
  # Install the mingw-w64 packages.
  - sudo apt-get -q install g++-mingw-w64 gcc-mingw-w64 g++-mingw-w64-i686 gcc-mingw-w64-i686 gcc-mingw-w64-i686 g++-mingw-w64-i686 binutils-mingw-w64-i686 g++-mingw-w64-x86-64 gcc-mingw-w64-x86-64 binutils-mingw-w64-x86-64
  # The packages in ubuntu's repositories seem a little broken
  # so use a bleeding edge version
  - wget http://ftp.jp.debian.org/debian/pool/main/m/mingw-w64/mingw-w64_3.2.0-2_all.deb
  - sudo dpkg -i mingw-w64_3.2.0-2_all.deb
  - mkdir libs
  - cd libs
  # Get FFmpeg
  - wget http://ffmpeg.zeranoe.com/builds/win32/dev/ffmpeg-2.1.4-win32-dev.7z
  - wget http://ffmpeg.zeranoe.com/builds/win32/shared/ffmpeg-2.1.4-win32-shared.7z
  - /usr/bin/7za x ffmpeg-2.1.4-win32-dev.7z
  - /usr/bin/7za x ffmpeg-2.1.4-win32-shared.7z
  - mv ffmpeg-2.1.4-win32-dev ffmpeg-dev
  - mv ffmpeg-2.1.4-win32-shared ffmpeg-bin
  # Get freetype
  - wget http://mirror.ufs.ac.za/gnuwin32/freetype/2.3.5-1/freetype-2.3.5-1-lib.zip
  - wget http://mirror.ufs.ac.za/gnuwin32/freetype/2.3.5-1/freetype-2.3.5-1-bin.zip
  - wget http://mirror.ufs.ac.za/gnuwin32/freetype/2.3.5-1/freetype-2.3.5-1-dep.zip
  - unzip -n freetype-2.3.5-1-lib.zip -d freetype
  - unzip -n freetype-2.3.5-1-bin.zip -d freetype
  - unzip -n freetype-2.3.5-1-dep.zip -d freetype
  # Get SDL
  - wget http://libsdl.org/release/SDL2-devel-2.0.3-mingw.tar.gz
  - wget https://hg.libsdl.org/SDL/raw-diff/e217ed463f25/include/SDL_platform.h
  - tar xfz SDL2-devel-2.0.3-mingw.tar.gz
  - patch -p2 -d SDL2-2.0.3/i686-w64-mingw32/include/SDL2 < SDL_platform.h
  - sudo mkdir /usr/i686-w64-mingw32/bin/
  - sudo cp SDL2-2.0.3/i686-w64-mingw32/bin/* /usr/i686-w64-mingw32/bin/
  - sudo cp -r SDL2-2.0.3/i686-w64-mingw32/include/SDL2/* /usr/i686-w64-mingw32/include/
  - sudo cp -r SDL2-2.0.3/i686-w64-mingw32/lib/* /usr/i686-w64-mingw32/lib/
  - sudo chmod +x /usr/i686-w64-mingw32/bin/sdl2-config
  # Get SDL Mixer
  - wget http://www.libsdl.org/projects/SDL_mixer/release/SDL2_mixer-devel-2.0.0-mingw.tar.gz
  - tar xfz SDL2_mixer-devel-2.0.0-mingw.tar.gz
  - sudo cp -r SDL2_mixer-2.0.0/i686-w64-mingw32/include/SDL2/* /usr/i686-w64-mingw32/include/
  - sudo cp -r SDL2_mixer-2.0.0/i686-w64-mingw32/lib/* /usr/i686-w64-mingw32/lib/
  - mkdir lua
  # Get LUA
  - wget http://skylink.dl.sourceforge.net/project/mingw/MinGW/Extension/lua/lua-5.1.4-4/lua-5.1.4-4-mingw32-dll-51.tar.xz
  - tar xJf lua-5.1.4-4-mingw32-dll-51.tar.xz -C lua
  - wget http://netcologne.dl.sourceforge.net/project/mingw/MinGW/Extension/lua/lua-5.1.4-4/lua-5.1.4-4-mingw32-dev.tar.xz
  - tar xJf lua-5.1.4-4-mingw32-dev.tar.xz -C lua
  - mkdir $TRAVIS_BUILD_DIR/LevelEdit/bin
install:
  - cd $TRAVIS_BUILD_DIR
  # Create unix makefiles
  - cmake -DCMAKE_TOOLCHAIN_FILE=build_files/toolchain-mingw.cmake -DWITH_AUDIO=ON -DWITH_MOVIES=ON -DSDL_LIBRARY=$TRAVIS_BUILD_DIR/libs/SDL2-2.0.3/i686-w64-mingw32/lib/libSDL2.dll.a -DSDL_INCLUDE_DIR=libs/SDL2-2.0.3/i686-w64-mingw32/include/SDL2 -DSDLMAIN_LIBRARY=libs/SDL2-2.0.3/i686-w64-mingw32/lib/libSDL2main.a -DSDLMIXER_INCLUDE_DIR=$TRAVIS_BUILD_DIR/libs/SDL2_mixer-2.0.0/i686-w64-mingw32/include/SDL2 -DSDLMIXER_LIBRARY=$TRAVIS_BUILD_DIR/libs/SDL2_mixer-2.0.0/i686-w64-mingw32/lib/libSDL2_mixer.dll.a -DLUA_LIBRARY=libs/lua/lib/liblua.dll.a -DLUA_INCLUDE_DIR=libs/lua/include -DFREETYPE_INCLUDE_DIR_freetype2=libs/freetype/include/freetype2 -DFREETYPE_INCLUDE_DIR_ft2build=libs/freetype/include -DFREETYPE_LIBRARY=libs/freetype/lib/libfreetype.dll.a -DFFMPEG_INCLUDE_DIRS=libs/ffmpeg-dev/include -DAVFORMAT_INCLUDE_DIRS=libs/ffmpeg-dev/include -DAVUTIL_INCLUDE_DIRS=libs/ffmpeg-dev/include -DSWSCALE_INCLUDE_DIRS=libs/ffmpeg-dev/include -DAVCODEC_INCLUDE_DIRS=libs/ffmpeg-dev/include -DSWRESAMPLE_INCLUDE_DIRS=libs/ffmpeg-dev/include -DAVFORMAT_LIBRARIES=libs/ffmpeg-dev/lib/avformat.lib -DAVCODEC_LIBRARIES=libs/ffmpeg-dev/lib/avcodec.lib -DAVUTIL_LIBRARIES=libs/ffmpeg-dev/lib/avutil.lib -DSWSCALE_LIBRARIES=libs/ffmpeg-dev/lib/swscale.lib -DSWRESAMPLE_LIBRARIES=libs/ffmpeg-dev/lib/swresample.lib -Bfresh -H. --debug-output
before_script:
  # Don't ask for confirmation when using scp
  - echo -e "Host armedpineapple.co.uk\n\tStrictHostKeyChecking no\n" >> ~/.ssh/config
  - echo -e "Host server2.armedpineapple.co.uk\n\tStrictHostKeyChecking no\n" >> ~/.ssh/config
  - cd fresh
script:
  # Check if there are trailing whitespaces.
  - ${TRAVIS_BUILD_DIR}/scripts/check_trailing_whitespaces.py $TRAVIS_BUILD_DIR
<<<<<<< HEAD
  # Check for incorrectly encoded language files.
  - python ${TRAVIS_BUILD_DIR}/scripts/check_language_files_not_BOM.py $TRAVIS_BUILD_DIR/CorsixTH/Lua/languages
=======
  # Check if there are lua classes with invalid/improper declarations.
  - python ${TRAVIS_BUILD_DIR}/scripts/check_lua_classes.py
>>>>>>> 175720ec
  # Build CorsixTH
  - make
  # Validate lua files
  - (LUA_FAILURE=0; for file in `find CorsixTH -name '*.lua' -not -path "CorsixTH/Lua/languages/*"`; do luac -p $file; if [ $? != 0 ]; then LUA_FAILURE=1; fi; done; exit $LUA_FAILURE)
  # Build LevelEdit
  - cd $TRAVIS_BUILD_DIR/LevelEdit && ant dist
  # Build documentation
  - cd $TRAVIS_BUILD_DIR/LDocGen && lua main.lua
after_success:
  - mkdir -p $TRAVIS_BUILD_DIR/fresh/CorsixTH
  - cd $TRAVIS_BUILD_DIR
  # Package LevelEdit
  - cp LevelEdit/dist/LevelEdit.jar fresh/CorsixTH/
  # Copy required DLLs
  - cp libs/SDL2-2.0.3/i686-w64-mingw32/bin/*.dll fresh/CorsixTH/
  - cp libs/SDL2_mixer-2.0.0/i686-w64-mingw32/bin/*.dll fresh/CorsixTH/
  - cp libs/ffmpeg-bin/bin/*.dll fresh/CorsixTH/
  - cp libs/freetype/bin/*.dll fresh/CorsixTH/
  - cp libs/lua/bin/*.dll fresh/CorsixTH/
  # Copy CTH
  - cd CorsixTH/
  - cp -r * ../fresh/CorsixTH/
  - cd ../fresh/CorsixTH
  # Prepare ZIP archive
  - ZIPNAME=CTH-`date +"%Y%m%d"`-$TRAVIS_BRANCH-${TRAVIS_COMMIT:0:10}.zip
  - if [ $TRAVIS_PULL_REQUEST != "false" ]; then ZIPNAME=CTH-pull-$TRAVIS_PULL_REQUEST-`date +"%Y%m%d"`-${TRAVIS_COMMIT:0:10}.zip; fi;
  - zip -r $ZIPNAME *
  - chmod 666 $ZIPNAME
  # Upload to server
  - if [ $TRAVIS_REPO_SLUG == "CorsixTH/CorsixTH" ]; then sshpass -p "$SCP_PASS" scp -v -P12349 $ZIPNAME cthbuilder@server2.armedpineapple.co.uk:/home/cthbuilder/builds/; fi;
  # Upload new docs
  - if [ $TRAVIS_REPO_SLUG == "CorsixTH/CorsixTH" -a $TRAVIS_BRANCH == "master" ]; then sshpass -p "$SCP_PASS" scp -v -P12349 $TRAVIS_BUILD_DIR/LDocGen/output/* cthbuilder@server2.armedpineapple.co.uk:/home/cthbuilder/docs/; fi;
env:
  global:
    secure: "mPtzSeDJKVeUu6KHJEbmHa91O+QK2XM0advYdr+13yr83w3C7cGFFjWgqzirsFUHVqPgdtSJIkom0DIxX7JtRoBZmt/xon+zfLq+Q4aSkJoYezWBqp2gavS8o1kSjtW7XuIuq995yjWvn7nehyoTYkKNtz/EzX5ZIVZ/iX73iyo="<|MERGE_RESOLUTION|>--- conflicted
+++ resolved
@@ -62,13 +62,10 @@
 script:
   # Check if there are trailing whitespaces.
   - ${TRAVIS_BUILD_DIR}/scripts/check_trailing_whitespaces.py $TRAVIS_BUILD_DIR
-<<<<<<< HEAD
   # Check for incorrectly encoded language files.
   - python ${TRAVIS_BUILD_DIR}/scripts/check_language_files_not_BOM.py $TRAVIS_BUILD_DIR/CorsixTH/Lua/languages
-=======
   # Check if there are lua classes with invalid/improper declarations.
   - python ${TRAVIS_BUILD_DIR}/scripts/check_lua_classes.py
->>>>>>> 175720ec
   # Build CorsixTH
   - make
   # Validate lua files
