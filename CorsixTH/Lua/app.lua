--[[ Copyright (c) 2009 Peter "Corsix" Cawley

Permission is hereby granted, free of charge, to any person obtaining a copy of
this software and associated documentation files (the "Software"), to deal in
the Software without restriction, including without limitation the rights to
use, copy, modify, merge, publish, distribute, sublicense, and/or sell copies
of the Software, and to permit persons to whom the Software is furnished to do
so, subject to the following conditions:

The above copyright notice and this permission notice shall be included in all
copies or substantial portions of the Software.

THE SOFTWARE IS PROVIDED "AS IS", WITHOUT WARRANTY OF ANY KIND, EXPRESS OR
IMPLIED, INCLUDING BUT NOT LIMITED TO THE WARRANTIES OF MERCHANTABILITY,
FITNESS FOR A PARTICULAR PURPOSE AND NONINFRINGEMENT. IN NO EVENT SHALL THE
AUTHORS OR COPYRIGHT HOLDERS BE LIABLE FOR ANY CLAIM, DAMAGES OR OTHER
LIABILITY, WHETHER IN AN ACTION OF CONTRACT, TORT OR OTHERWISE, ARISING FROM,
OUT OF OR IN CONNECTION WITH THE SOFTWARE OR THE USE OR OTHER DEALINGS IN THE
SOFTWARE. --]]

local pathsep = package.config:sub(1, 1)
local rnc = require("rnc")
local lfs = require("lfs")
local TH = require("TH")
local SDL = require("sdl")
local runDebugger = corsixth.require("run_debugger")

-- Increment each time a savegame break would occur
-- and add compatibility code in afterLoad functions

<<<<<<< HEAD
local SAVEGAME_VERSION = 128
=======
local SAVEGAME_VERSION = 129
>>>>>>> 7c5498b1

class "App"

---@type App
local App = _G["App"]

function App:App()
  self.command_line = {}
  self.config = {}
  self.runtime_config = {}
  self.running = false
  self.key_modifiers = {}
  self.gfx = {}
  self.last_dispatch_type = ""
  self.eventHandlers = {
    frame = self.drawFrame,
    timer = self.onTick,
    keydown = self.onKeyDown,
    keyup = self.onKeyUp,
    textediting = self.onEditingText,
    textinput = self.onTextInput,
    buttonup = self.onMouseUp,
    buttondown = self.onMouseDown,
    mousewheel = self.onMouseWheel,
    motion = self.onMouseMove,
    active = self.onWindowActive,
    window_resize = self.onWindowResize,
    music_over = self.onMusicOver,
    movie_over = self.onMovieOver,
    sound_over = self.onSoundOver,
    multigesture = self.onMultiGesture
  }
  self.strings = {}
  self.savegame_version = SAVEGAME_VERSION
  self.check_for_updates = true
end

--! Starts a Lua DBGp client & connects it to a DBGp server.
--!return error_message (String) Returns an error message or nil.
function App:connectDebugger()
  return runDebugger()
end

function App:setCommandLine(...)
  self.command_line = {...}
  for _, arg in ipairs(self.command_line) do
    local setting, value = arg:match("^%-%-([^=]*)=(.*)$") --setting=value
    if value then
      self.command_line[setting] = value
    end
  end
end

function App:init()
  -- App initialisation 1st goal: Get the loading screen up

  print("")
  print("")
  print("---------------------------------------------------------------")
  print("")
  print("Welcome to CorsixTH " .. self:getVersion() .. "!")
  print("")
  print("---------------------------------------------------------------")
  print("")
  print("This window will display useful information if an error occurs.")
  print("")
  print("---------------------------------------------------------------")
  print("")
  -- Prereq 1: Config file (for screen width / height / TH folder)
  -- Note: These errors cannot be translated, as the config file specifies the language
  local conf_path = self.command_line["config-file"] or "config.txt"
  local conf_chunk, conf_err = loadfile_envcall(conf_path)
  if not conf_chunk then
    error("Unable to load the config file. Please ensure that CorsixTH " ..
        "has permission to read/write " .. conf_path .. ", or use the " ..
        "--config-file=filename command line option to specify a writable file. " ..
        "For reference, the error loading the config file was: " .. conf_err)
  else
    conf_chunk(self.config)
  end
  self:fixConfig()
  corsixth.require("filesystem")
  local good_install_folder, error_message = self:checkInstallFolder()
  self.good_install_folder = good_install_folder
  -- self:checkLanguageFile()
  self.level_dir = debug.getinfo(1, "S").source:sub(2, -12) .. "Levels" .. pathsep
  self:initUserLevelDir()
  self:initSavegameDir()
  self:initScreenshotsDir()

  -- Create the window
  if not SDL.init("audio", "video", "timer") then
    return false, "Cannot initialise SDL"
  end
  local compile_opts = TH.GetCompileOptions()
  local api_version = corsixth.require("api_version")
  if api_version ~= compile_opts.api_version then
    api_version = api_version or 0
    compile_opts.api_version = compile_opts.api_version or 0
    if api_version < compile_opts.api_version then
      print("Notice: Compiled binary is more recent than Lua scripts.")
    elseif api_version > compile_opts.api_version then
      print("Warning: Compiled binary is out of date. CorsixTH will likely" ..
      " fail to run until you recompile the binary.")
    end
  end

  local modes = {}
  if compile_opts.renderer == "OpenGL" then
    modes[#modes + 1] = "opengl"
  end
  self.fullscreen = false
  if self.config.fullscreen then
    self.fullscreen = true
    modes[#modes + 1] = "fullscreen"
  end
  if self.config.track_fps then
    modes[#modes + 1] = "present immediate"
  end
  self.modes = modes
  self.video = assert(TH.surface(self.config.width, self.config.height, unpack(modes)))
  self.video:setBlueFilterActive(false)
  SDL.wm.setIconWin32()

  self:setCaptureMouse()

  local caption_descs = {self.video:getRendererDetails()}
  if compile_opts.jit then
    caption_descs[#caption_descs + 1] = compile_opts.jit
  else
    caption_descs[#caption_descs + 1] = _VERSION
  end
  if compile_opts.arch_64 then
    caption_descs[#caption_descs + 1] = "64 bit"
  end
  self.caption = "CorsixTH (" .. table.concat(caption_descs, ", ") .. ")"
  self.video:setCaption(self.caption)

  -- Prereq 2: Load and initialise the graphics subsystem
  corsixth.require("persistance")
  corsixth.require("graphics")
  self.gfx = Graphics(self)

  -- Put up the loading screen
  if good_install_folder then
    self.video:startFrame()
    self.gfx:loadRaw("Load01V", 640, 480):draw(self.video,
      math.floor((self.config.width - 640) / 2), math.floor((self.config.height - 480) / 2))
    self.video:endFrame()
    -- Add some notices to the loading screen
    local notices = {}
    local font = self.gfx:loadBuiltinFont()
    if TH.freetype_font and self.gfx:hasLanguageFont("unicode") then
      notices[#notices + 1] = TH.freetype_font.getCopyrightNotice()
      font = self.gfx:loadLanguageFont("unicode", font:getSheet())
    end
    notices = table.concat(notices)
    if notices ~= "" then
      self.video:startFrame()
      self.gfx:loadRaw("Load01V", 640, 480):draw(self.video,
        math.floor((self.config.width - 640) / 2), math.floor((self.config.height - 480) / 2))
      font:drawWrapped(self.video, notices, 32,
        math.floor((self.config.height + 400) / 2), math.floor(self.config.width - 64), "center")
      self.video:endFrame()
    end
  end

  -- App initialisation 2nd goal: Load remaining systems and data in an appropriate order

  math.randomseed(os.time() + SDL.getTicks())
  -- Add math.n_random globally. It generates pseudo random normally distributed
  -- numbers using the Box-Muller transform.
  strict_declare_global "math.n_random"
  math.n_random = function(mean, variance)
    return mean + math.sqrt(-2 * math.log(math.random()))
    * math.cos(2 * math.pi * math.random()) * variance
  end
  -- Also add the nice-to-have function math.round
  strict_declare_global "math.round"
  math.round = function(input)
    return math.floor(input + 0.5)
  end
  -- Load audio
  corsixth.require("audio")
  self.audio = Audio(self)
  self.audio:init()

  -- Load movie player
  corsixth.require("movie_player")
  self.moviePlayer = MoviePlayer(self, self.audio, self.video)
  if good_install_folder then
    self.moviePlayer:init()
  end

  -- Load strings before UI and before additional Lua
  corsixth.require("strings")
  corsixth.require("string_extensions")
  self.strings = Strings(self)
  self.strings:init()
  local language_load_success = self:initLanguage()
  if (self.command_line.dump or ""):match("strings") then
    -- Specify --dump=strings on the command line to dump strings
    -- (or insert "true or" after the "if" in the above)
    self:dumpStrings()
  end

  -- Load map before world
  corsixth.require("map")

  -- Load additional Lua before world
  if good_install_folder then
    self.anims = self.gfx:loadAnimations("Data", "V")
    self.animation_manager = AnimationManager(self.anims)
    self.walls = self:loadLuaFolder("walls")
    corsixth.require("entity")
    corsixth.require("entities.humanoid")
    corsixth.require("entities.object")
    corsixth.require("entities.machine")

    local objects = self:loadLuaFolder("objects")
    self.objects = self:loadLuaFolder("objects/machines", nil, objects)
    -- Doors are in their own folder to ensure that the swing doors (which
    -- depend on the door) are loaded after the door object.
    self.objects = self:loadLuaFolder("objects/doors", nil, objects)
    for _, v in ipairs(self.objects) do
      if v.slave_id then
        v.slave_type = self.objects[v.slave_id]
        v.slave_type.master_type = v
      end
      Object.processTypeDefinition(v)
    end

    corsixth.require("room")
    self.rooms = self:loadLuaFolder("rooms")

    corsixth.require("humanoid_action")
    self.humanoid_actions = self:loadLuaFolder("humanoid_actions")

    local diseases = self:loadLuaFolder("diseases")
    self.diseases = self:loadLuaFolder("diagnosis", nil, diseases)

    -- Load world before UI
    corsixth.require("world")
  end

  -- Load UI
  corsixth.require("ui")
  if good_install_folder then
    corsixth.require("game_ui")
    self.ui = UI(self, true)
  else
    self.ui = UI(self, true)
    self.ui:setMenuBackground()
    local function callback(path)
      TheApp.config.theme_hospital_install = path
      TheApp:saveConfig()
      debug.getregistry()._RESTART = true
      TheApp.running = false
    end
    self.ui:addWindow(UIDirectoryBrowser(self.ui, nil, _S.install.th_directory, "InstallDirTreeNode", callback))
    return true
  end

  -- Load main menu (which creates UI)
  local function callback_after_movie()
    self:loadMainMenu()
    -- If we couldn't properly load the language, show an information dialog
    if not language_load_success then
      -- At this point we know the language is english, so no use having
      -- localized strings.
      self.ui:addWindow(UIInformation(self.ui, {"The game language has been reverted" ..
          " to English because the desired language could not be loaded. " ..
          "Please make sure you have specified a font file in the config file."}))
    end

    -- If a savegame was specified, load it
    if self.command_line.load then
      local status, err = pcall(self.load, self, self.savegame_dir .. self.command_line.load)
      if not status then
        err = _S.errors.load_prefix .. err
        print(err)
        self.ui:addWindow(UIInformation(self.ui, {err}))
      end
    end
    -- There might also be a message from the earlier initialization process that should be shown.
    -- Show it using the built-in font in case the game's font is messed up.
    if error_message then
      self.ui:addWindow(UIInformation(self.ui, error_message, true))
    end
  end
  if self.config.play_intro then
    self.moviePlayer:playIntro(callback_after_movie)
  else
    callback_after_movie()
  end
  return true
end

--! Tries to initialize the user and built in level directories, returns true on
--! success and false on failure.
function App:initUserLevelDir()
  local conf_path = self.command_line["config-file"] or "config.txt"
  self.user_level_dir = self.config.levels or
      conf_path:match("^(.-)[^" .. pathsep .. "]*$") .. "Levels"

  if self.user_level_dir:sub(-1, -1) == pathsep then
    self.user_level_dir = self.user_level_dir:sub(1, -2)
  end
  if lfs.attributes(self.user_level_dir, "mode") ~= "directory" then
    if not lfs.mkdir(self.user_level_dir) then
       print("Notice: Level directory does not exist and could not be created.")
       return false
    end
  end
  if self.user_level_dir:sub(-1, -1) ~= pathsep then
    self.user_level_dir = self.user_level_dir .. pathsep
  end
  return true
end

--! Tries to initialize the savegame directory, returns true on success and
--! false on failure.
function App:initSavegameDir()
  local conf_path = self.command_line["config-file"] or "config.txt"
  self.savegame_dir = self.config.savegames or
      conf_path:match("^(.-)[^" .. pathsep .. "]*$") .. "Saves"

  if self.savegame_dir:sub(-1, -1) == pathsep then
    self.savegame_dir = self.savegame_dir:sub(1, -2)
  end
  if lfs.attributes(self.savegame_dir, "mode") ~= "directory" then
    if not lfs.mkdir(self.savegame_dir) then
       print("Notice: Savegame directory does not exist and could not be created.")
       return false
    end
  end
  if self.savegame_dir:sub(-1, -1) ~= pathsep then
    self.savegame_dir = self.savegame_dir .. pathsep
  end
  return true
end

function App:initScreenshotsDir()
  local conf_path = self.command_line["config-file"] or "config.txt"
  self.screenshot_dir = self.config.screenshots or
      conf_path:match("^(.-)[^" .. pathsep .. "]*$") .. "Screenshots"

  if self.screenshot_dir:sub(-1, -1) == pathsep then
    self.screenshot_dir = self.screenshot_dir:sub(1, -2)
  end
  if lfs.attributes(self.screenshot_dir, "mode") ~= "directory" then
    if not lfs.mkdir(self.screenshot_dir) then
       print("Notice: Screenshot directory does not exist and could not be created.")
       return false
    end
  end
  if self.screenshot_dir:sub(-1, -1) ~= pathsep then
    self.screenshot_dir = self.screenshot_dir .. pathsep
  end
  return true
end

function App:initLanguage()
  -- Make sure that we can actually show the desired language.
  -- If we can't, then the player probably didn't specify a font file
  -- in the config file properly.
  local success = true
  local language = self.config.language
  local font = self.strings:getFont(language)
  if self.gfx:hasLanguageFont(font) then
    self.gfx.language_font = font
  else
    -- Otherwise revert to english.
    self.gfx.language_font = self.strings:getFont("english")
    language = "english"
    self.config.language = "english"
    success = false
  end

  local strings, speech_file = self.strings:load(language)
  strict_declare_global "_S"
  strict_declare_global "_A"
  local old_S = _S
  _S = strings
  -- For immediate compatibility:
  getmetatable(_S).__call = function(_, sec, str, ...)
    assert(_S.deprecated[sec] and _S.deprecated[sec][str],
           "_S(" .. sec .. ", " .. str .. ") does not exist!")

    str = _S.deprecated[sec][str]
    if ... then
      str = str:format(...)
    end
    return str
  end
  if old_S then
    unpermanent "_S"
  end
  _S = permanent("_S", TH.stringProxy(_S))
  if old_S then
    TH.stringProxy.reload(old_S, _S)
  end
  _A = self.strings:setupAdviserMessage(_S.adviser)

  self.gfx:onChangeLanguage()
  if self.ui then
    self.ui:onChangeLanguage()
  end
  self.audio:initSpeech(speech_file)
  return success
end

function App:worldExited()
  self.audio:clearCallbacks()
end

function App:loadMainMenu(message)
  if self.world then
    self:worldExited()
  end

  -- Make sure there is no blue filter active.
  self.video:setBlueFilterActive(false)

  -- Unload ui, world and map
  self.ui = nil
  self.world = nil
  self.map = nil

  self.ui = UI(self)
  self.ui:setMenuBackground()
  self.ui:addWindow(UIMainMenu(self.ui))
  self.ui:addWindow(UITipOfTheDay(self.ui))

  -- Show update window if there's an update
  self:checkForUpdates()

  -- If a message was supplied, show it
  if message then
    self.ui:addWindow(UIInformation(self.ui, message))
  end
end

--! Sets the mouse capture to the state set within
--! app.config.capture_mouse
function App:setCaptureMouse()
  self.video:setCaptureMouse(self.config.capture_mouse)
end

--! Loads the first level of the specified campaign and prepares the world
--! to be able to progress through that campaign.
--!param campaign_file (string) Name of a CorsixTH Campaign definition Lua file.
function App:loadCampaign(campaign_file)
  local campaign_info, level_info, errors, _

  campaign_info, errors = self:readCampaignFile(campaign_file)
  if not campaign_info then
    self.ui:addWindow(UIInformation(self.ui, {_S.errors.could_not_load_campaign:format(errors)}))
    return
  end

  level_info, errors = self:readLevelFile(campaign_info.levels[1])
  if not level_info then
    self.ui:addWindow(UIInformation(self.ui, {_S.errors.could_not_find_first_campaign_level:format(errors)}))
    return
  end

  _, errors = self:readMapDataFile(level_info.map_file)
  if errors then
    self.ui:addWindow(UIInformation(self.ui, {errors}))
    return
  end

  self:loadLevel(campaign_info.levels[1], nil, level_info.name,
                 level_info.map_file, level_info.briefing)
  -- The new world needs to know which campaign to continue on.
  self.world.campaign_info = campaign_info
end

--! Reads the given file name as a Lua chunk from the Campaigns folder in the CorsixTH install directory.
--! A correct campaign definition contains "name", "description", "levels", and "winning_text".
--!param campaign_file (string) Name of the file to read.
--!return (table) Definitions found in the campaign file.
function App:readCampaignFile(campaign_file)
  local local_path = debug.getinfo(1, "S").source:sub(2, -12)
  local dir = "Campaigns" .. pathsep
  local path = local_path .. dir
  local chunk, err = loadfile_envcall(path .. campaign_file)
  if not chunk then
    return nil, "Error loading " .. path ..  campaign_file .. ":\n" .. tostring(err)
  else
    local result = {}
    chunk(result)
    return result
  end
end

--! Opens the given file name and returns all Level definitions in a table.
--! Values in the returned table: "path", "level_file", "name", "map_file", "briefing", and "end_praise".
--!param level (string) Name of the file to read.
--!return (table) Level info found in the file.
function App:readLevelFile(level)
  local filename = self:getAbsolutePathToLevelFile(level)
  local file, err = io.open(filename and filename or "")
  if not file then
    return nil, "Could not open the specified level file (" .. level .. "): " .. err
  end
  local contents = file:read("*all")
  file:close()

  local level_info = {}
  level_info.path = filename
  level_info.level_file = level
  level_info.name = contents:match("%Name ?= ?\"(.-)\"") or "Unknown name"
  level_info.map_file = contents:match("%MapFile ?= ?\"(.-)\"")
  if not level_info.map_file then
    -- The old way of defining the Map File has been deprecated, but a warning is enough.
    level_info.map_file = contents:match("%LevelFile ?= ?\"(.-)\"")
    if level_info.map_file then
      print("\nWarning: The level '" .. level_info.name .. "' contains a deprecated variable definition in the level file." ..
      "'%LevelFile' has been renamed to '%MapFile'. Please advise the map creator to update the level.\n")
    end
    level_info.deprecated_variable_used = true
  end
  level_info.briefing = contents:match("%LevelBriefing ?= ?\"(.-)\"")
  level_info.end_praise = contents:match("%LevelDebriefing ?= ?\"(.-)\"")
  return level_info
end

--! Searches for the given level file in the "Campaigns" and "Levels" folder of the
--! CorsixTH install directory.
--!param level (string) Filename to search for.
--!return (string, error) Returns the found absolute path, or nil if not found. Then
--!       a second variable is returned with an error message.
function App:getAbsolutePathToLevelFile(level)
  local path = debug.getinfo(1, "S").source:sub(2, -12)
  -- First look in Campaigns. If not found there, fall back to Levels.
  local list_of_possible_paths = {self.user_level_dir, path .. "Campaigns", self.level_dir}
  for _, parent_path in ipairs(list_of_possible_paths) do
    local check_path = parent_path .. pathsep .. level
    local file, _ = io.open(check_path, "rb")
    if file then
      file:close()
      return check_path
    end
  end
  return nil, "Level not found: " .. level
end

-- Loads the specified level. If a string is passed it looks for the file with the same name
-- in the "Levels" folder of CorsixTH, if it is a number it tries to load that level from
-- the original game.
function App:loadLevel(level, difficulty, level_name, level_file, level_intro, map_editor)
  if self.world then
    self:worldExited()
  end

  -- Check that we can load the data before unloading current map
  local new_map = Map(self)
  local map_objects, errors = new_map:load(level, difficulty, level_name, level_file, level_intro, map_editor)
  if not map_objects then
    self.world.ui:addWindow(UIInformation(self.ui, {errors}))
    return
  end
  -- If going from another level, save progress.
  local carry_to_next_level
  if self.world and self.world.campaign_info then
    carry_to_next_level = {
      world = {
        room_built = self.world.room_built,
        campaign_info = self.world.campaign_info,
        },
      hospital = {
        player_salary = self.ui.hospital.player_salary,
        message_popup = self.ui.hospital.message_popup,
        hospital_littered = self.ui.hospital.hospital_littered,
        has_seen_pay_rise = self.ui.hospital.has_seen_pay_rise,
      },
    }
  end

  -- Make sure there is no blue filter active.
  self.video:setBlueFilterActive(false)

  -- Unload ui, world and map
  self.ui = nil
  self.world = nil
  self.map = nil

  -- Load map
  self.map = new_map
  self.map:setBlocks(self.gfx:loadSpriteTable("Data", "VBlk-0"))
  self.map:setDebugFont(self.gfx:loadFont("QData", "Font01V"))

  -- Load world
  self.world = World(self)
  self.world:createMapObjects(map_objects)

  -- Enable / disable SoundEffects
  self.audio:playSoundEffects(self.config.play_sounds)

  -- Load UI
  self.ui = GameUI(self, self.world:getLocalPlayerHospital(), map_editor)
  self.world:setUI(self.ui) -- Function call allows world to set up its keyHandlers

  if tonumber(level) then
    self.moviePlayer:playAdvanceMovie(level)
  end

  -- Now restore progress from previous levels.
  if carry_to_next_level then
    self.world:initFromPreviousLevel(carry_to_next_level)
  end
end

-- This is a useful debug and development aid
function App:dumpStrings()
  -- Accessors to reach through the userdata proxies on strings
  local LUT = debug.getregistry().StringProxyValues
  local function val(o)
    if type(o) == "userdata" then
      return LUT[o]
    else
      return o
    end
  end
  local function is_table(o)
    return type(val(o)) == "table"
  end
  local dir = self.command_line["config-file"] or ""
  dir = string.sub(dir, 0, -11)
  local fi = assert(io.open(dir .. "debug-strings-orig.txt", "w"))
  for i, sec in ipairs(_S.deprecated) do
    for j, str in ipairs(sec) do
      fi:write("[" .. i .. "," .. j .. "] " .. ("%q\n"):format(val(str)))
    end
    fi:write("\n")
  end
  fi:close()

  local function dump_by_line(file, obj, prefix)
    for n, o in pairs(obj) do
      if n ~= "deprecated" then
        local new_prefix
        if type(n) == "number" then
          new_prefix = prefix .. "[" .. n .. "]"
        else
          new_prefix = (prefix == "") and n or (prefix .. "." .. n)
        end
        if is_table(o) then
          dump_by_line(file, o, new_prefix)
        else
          file:write(new_prefix .. " = " .. "\"" .. val(o) .. "\"\n")
        end
      end
    end
  end

  local function dump_grouped(file, obj, prefix)
    for n, o in pairs(obj) do
      if n ~= "deprecated" then
        if type(n) == "number" then
          n = "[" .. n .. "]"
        end
        if is_table(o) then
          file:write(prefix .. n .. " = {\n")
          dump_grouped(file, o, prefix .. "  ")
          file:write(prefix .. "}")
        else
          file:write(prefix .. n .. " = " .. "\"" .. val(o) .. "\"")
        end
        if prefix ~= "" then
          file:write(",")
        end
        file:write("\n")
      end
    end
  end

  fi = assert(io.open(dir .. "debug-strings-new-lines.txt", "w"))
  dump_by_line(fi, _S, "")
  fi:close()

  fi = assert(io.open(dir .. "debug-strings-new-grouped.txt", "w"))
  dump_grouped(fi, _S, "")
  fi:close()

  self:checkMissingStringsInLanguage(dir, self.config.language)
  -- Uncomment these lines to get diffs for all languages in the game
  -- for _, lang in ipairs(self.strings.languages_english) do
  --   self:checkMissingStringsInLanguage(dir, lang)
  -- end
  print("")
  print("------------------------------------------------------")
  print("Dumped strings to default configuration file directory")
  print("------------------------------------------------------")
  print("")
end

--! Compares strings provided by language file of given language WITHOUT inheritance
-- with strings provided by english language with inheritance (i.e. all strings).
-- This will give translators an idea which strings are missing in their translation.
--!param dir The directory where the file to write to should be.
--!param language The language to check against.
function App:checkMissingStringsInLanguage(dir, language)

  -- Accessors to reach through the userdata proxies on strings
  local LUT = debug.getregistry().StringProxyValues
  local function val(o)
    if type(o) == "userdata" then
      return LUT[o]
    else
      return o
    end
  end
  local function is_table(o)
    return type(val(o)) == "table"
  end

  local ltc = self.strings.language_to_chunk
  if ltc[language] ~= ltc["english"] then
    local str_en = self.strings:load("english", true)
    local str_cur = self.strings:load(language, true, true)
    local function dump_diff(file, obj1, obj2, prefix)
      for n, o in pairs(obj1) do
        if n ~= "deprecated" then
          local new_prefix
          if type(n) == "number" then
            new_prefix = prefix .. "[" .. n .. "]"
          else
            new_prefix = (prefix == "") and n or (prefix .. "." .. n)
          end
          if is_table(o) then
            -- if obj2 is already nil (i.e. whole table does not exist in current language), carry over nil
            dump_diff(file, o, obj2 and obj2[n], new_prefix)
          else
            if not (obj2 and obj2[n]) then
              -- does not exist in current language
              file:write(new_prefix .. " = " .. "\"" .. val(o) .. "\"\n")
            end
          end
        end
      end
    end

    -- if possible, use the English name of the language for the file name.
    local language_english = language
    for _, lang_eng in ipairs(self.strings.languages_english) do
      if ltc[language] == ltc[lang_eng:lower()] then
        language_english = lang_eng
        break
      end
    end

    local fi = assert(io.open(dir .. "debug-strings-diff-" .. language_english:lower() .. ".txt", "w"))
    fi:write("------------------------------------\n")
    fi:write("MISSING STRINGS IN LANGUAGE \"" .. language:upper() .. "\":\n")
    fi:write("------------------------------------\n")
    dump_diff(fi, str_en, str_cur, "")
    fi:write("------------------------------------\n")
    fi:write("SUPERFLUOUS STRINGS IN LANGUAGE \"" .. language:upper() .. "\":\n")
    fi:write("------------------------------------\n")
    dump_diff(fi, str_cur, str_en, "")
    fi:close()
  end
end

function App:fixConfig()
  -- Fill in default values for things which don't exist
  local _, config_defaults = corsixth.require("config_finder")
  for k, v in pairs(config_defaults) do
    if self.config[k] == nil then
      self.config[k] = v
    end
  end

  for key, value in pairs(self.config) do
    -- Trim whitespace from beginning and end string values - it shouldn't be
    -- there (at least in any current configuration options).
    if type(value) == "string" then
      if value:match("^[%s]") or value:match("[%s]$") then
        self.config[key] = value:match("^[%s]*(.-)[%s]*$")
      end
    end

    -- For language, make language name lower case
    if key == "language" and type(value) == "string" then
      self.config[key] = value:lower()
    end

    -- For resolution, check that resolution is at least 640x480
    if key == "width" and type(value) == "number" and value < 640 then
      self.config[key] = 640
    end

    if key == "height" and type(value) == "number" and value < 480 then
      self.config[key] = 480
    end

    if (key == "scroll_speed" or key == "shift_scroll_speed") and
        type(value) == "number" then
      if value > 10 then
        self.config[key] = 10
      elseif value < 1 then
        self.config[key] = 1
      end
    end
  end
end

function App:saveConfig()
  -- Load lines from config file
  local fi = io.open(self.command_line["config-file"] or "config.txt", "r")
  local lines = {}
  local handled_ids = {}
  if fi then
    for line in fi:lines() do
      lines[#lines + 1] = line
      if not (string.find(line, "^%s*$") or string.find(line, "^%s*%-%-")) then -- empty lines or comments
        -- Look for identifiers we want to save
        local _, _, identifier, value = string.find(line, "^%s*([_%a][_%w]*)%s*=%s*(.-)%s*$")
        if identifier then
          local _, temp
          -- Trim possible trailing comment from value
          _, _, temp = string.find(value, "^(.-)%s*%-%-.*")
          value = temp or value
          -- Remove enclosing [[]], if necessary
          _, _, temp = string.find(value, "^%[%[(.*)%]%]$")
          value = temp or value

          -- If identifier also exists in runtime options, compare their values and
          -- replace the line, if needed
          handled_ids[identifier] = true
          if value ~= tostring(self.config[identifier]) then
            local new_value = self.config[identifier]
            if type(new_value) == "string" then
              new_value = string.format("[[%s]]", new_value)
            else
              new_value = tostring(new_value)
            end
            lines[#lines] = string.format("%s = %s", identifier, new_value)
          end
        end
      end
    end
    fi:close()
  end
  -- Append options that were not found
  for identifier, value in pairs(self.config) do
    if not handled_ids[identifier] then
      if type(value) == "string" then
        value = string.format("[[%s]]", value)
      else
        value = tostring(value)
      end
      lines[#lines + 1] = string.format("%s = %s", identifier, value)
    end
  end
  -- Trim trailing newlines
  while lines[#lines] == "" do
    lines[#lines] = nil
  end

  fi = io.open(self.command_line["config-file"] or "config.txt", "w")
  for _, line in ipairs(lines) do
    fi:write(line .. "\n")
  end
  fi:close()
end

function App:run()
  -- The application "main loop" is an SDL event loop written in C, which calls
  -- a coroutine whenever an event occurs. Initially it may seem odd to involve
  -- coroutines, but it does give a few advantages:
  --  1) Lua can signal the main loop to exit by finishing the coroutine
  --  2) If an error occurs, the call stack is preserved in the coroutine, so
  --     Lua can query or print the call stack as required, rather than
  --     hardcoding error behaviour in C.
  local co = coroutine.create(function(app)
    local yield = coroutine.yield
    local dispatch = app.dispatch
    local repaint = true
    while app.running do
      repaint = dispatch(app, yield(repaint))
    end
  end)

  if self.config.track_fps then
    SDL.trackFPS(true)
    SDL.limitFPS(false)
  end

  self.running = true
  do
    local num_iterations = 0
    self.resetInfiniteLoopChecker = function()
      num_iterations = 0
    end
    debug.sethook(co, function()
      num_iterations = num_iterations + 1
      if num_iterations == 100 then
        error("Suspected infinite loop", 2)
      end
    end, "", 1e7)
  end
  coroutine.resume(co, self)
  local e, where = SDL.mainloop(co)
  debug.sethook(co, nil)
  self.running = false
  if e ~= nil then
    if where then
      -- Errors from an asynchronous callback done on the dispatcher coroutine
      -- will end up here. As the error didn't originate from a dispatched
      -- event, self.last_dispatch_type is wrong. Therefore, an extra value is
      -- returned from mainloop(), meaning that where == "callback".
      self.last_dispatch_type = where
    end
    print("An error has occurred!")
    print("Almost anything can be the cause, but the detailed information " ..
        "below can help the developers find the source of the error.")
    print("Running: The " .. self.last_dispatch_type .. " handler.")
    print("A stack trace is included below, and the handler has been disconnected.")
    print(debug.traceback(co, e, 0))
    print("")
    if self.world then
      self.world:gameLog("Error in " .. self.last_dispatch_type .. " handler: ")
      self.world:gameLog(debug.traceback(co, e, 0))
      self.world:dumpGameLog()
    end
    if self.world and self.last_dispatch_type == "timer" and self.world.current_tick_entity then
      -- Disconnecting the tick handler is quite a drastic measure, so give
      -- the option of just disconnecting the offending entity and attempting
      -- to continue.
      local handler = self.eventHandlers[self.last_dispatch_type]
      local entity = self.world.current_tick_entity
      self.world.current_tick_entity = nil
      if class.is(entity, Patient) then
        self.ui:addWindow(UIPatient(self.ui, entity))
      elseif class.is(entity, Staff) then
        self.ui:addWindow(UIStaff(self.ui, entity))
      end
      self.ui:addWindow(UIConfirmDialog(self.ui,
          "Sorry, but an error has occurred. There can be many reasons - see the " ..
          "log window for details. Would you like to attempt a recovery?",
          --[[persistable:app_attempt_recovery]] function()
            self.world:gameLog("Recovering from error in timer handler...")
            entity.ticks = false
            self.eventHandlers.timer = handler
          end
      ))
    end
    self.eventHandlers[self.last_dispatch_type] = nil
    if self.last_dispatch_type ~= "frame" then
      -- If it wasn't the drawing code which failed, then it would be useful
      -- to ensure that a draw happens, as with events disconnected, a frame
      -- might not otherwise be drawn for a while.
      pcall(self.drawFrame, self)
    end
    return self:run()
  end
end

local done_no_handler_warning = {}

function App:dispatch(evt_type, ...)
  local handler = self.eventHandlers[evt_type]
  if handler then
    self:resetInfiniteLoopChecker()
    self.last_dispatch_type = evt_type
    return handler(self, ...)
  else
    if not done_no_handler_warning[evt_type] then
      print("Warning: No event handler for " .. evt_type)
      done_no_handler_warning[evt_type] = true
    end
    return false
  end
end

function App:onTick(...)
  if(not self.moviePlayer.playing) then
    if self.world then
      self.world:onTick(...)
    end
    self.ui:onTick(...)
  end
  return true -- tick events always result in a repaint
end

local fps_history = {} -- Used to average FPS over the last thirty frames
for i = 1, 30 do fps_history[i] = 0 end
local fps_sum = 0 -- Sum of fps_history array
local fps_next = 1 -- Used to loop through fps_history when [over]writing

function App:drawFrame()
  self.video:startFrame()
  if(self.moviePlayer.playing) then
    self.key_modifiers = {}
    self.moviePlayer:refresh()
  else
    self.key_modifiers = SDL.getKeyModifiers()
    self.ui:draw(self.video)
  end
  self.video:endFrame()

  if self.config.track_fps then
    fps_sum = fps_sum - fps_history[fps_next]
    fps_history[fps_next] = SDL.getFPS()
    fps_sum = fps_sum + fps_history[fps_next]
    fps_next = (fps_next % #fps_history) + 1
  end
end

function App:getFPS()
  if self.config.track_fps then
    return fps_sum / #fps_history
  end
end

function App:onKeyDown(...)
  return self.ui:onKeyDown(...)
end

function App:onKeyUp(...)
  return self.ui:onKeyUp(...)
end

function App:onEditingText(...)
  return self.ui:onEditingText(...)
end

function App:onTextInput(...)
  return self.ui:onTextInput(...)
end

function App:onMouseUp(...)
  return self.ui:onMouseUp(...)
end

function App:onMouseDown(...)
  return self.ui:onMouseDown(...)
end

function App:onMouseMove(...)
  return self.ui:onMouseMove(...)
end

function App:onMouseWheel(...)
  return self.ui:onMouseWheel(...)
end

function App:onWindowActive(...)
  return self.ui:onWindowActive(...)
end

--! Window has been resized by the user
--! Call the UI to handle the new window size
function App:onWindowResize(...)
  return self.ui:onWindowResize(...)
end

function App:onMusicOver(...)
  return self.audio:onMusicOver(...)
end

function App:onMovieOver(...)
  self.moviePlayer:onMovieOver(...)
end

function App:onSoundOver(...)
  return self.audio:onSoundPlayed(...)
end

function App:onMultiGesture(...)
  return self.ui:onMultiGesture(...)
end

function App:checkInstallFolder()
  self.fs = FileSystem()
  local status, _
  if self.config.theme_hospital_install then
    status, _ = self.fs:setRoot(self.config.theme_hospital_install)
  end
  local message = "Please make sure that you point the game to" ..
      " a valid copy of the data files from the original game," ..
      " as said files are required for graphics and sounds."
  if not status then
    -- If the given directory didn't exist, then likely the config file hasn't
    -- been changed at all from the default, so we continue to initialise the
    -- app, and give the user a dialog asking for the correct directory.
    return false
  end

  -- Check that a few core files are present
  local missing = {}
  local function check(path)
    if not self.fs:readContents(path) then
      missing[#missing + 1] = path
    end
  end
  check("Data"   .. pathsep .. "VBlk-0.tab")
  check("Levels" .. pathsep .. "Level.L1")
  check("QData"  .. pathsep .. "SPointer.dat")
  if #missing ~= 0 then
    missing = table.concat(missing, ", ")
    message = "Invalid Theme Hospital folder specified in config file, " ..
        "as at least the following files are missing: " .. missing .. ".\n" ..
        message
    print(message)
    print("Trying to let the user select a new one.")
    return false, {message}
  end

  -- Check for demo version
  if self.fs:readContents("DataM", "Demo.dat") then
    self.using_demo_files = true
    print("Notice: Using data files from demo version of Theme Hospital.")
    print("Consider purchasing a full copy of the game to support EA.")
  end

  -- Do a few more checks to make sure that commonly corrupted files are OK.
  local corrupt = {}

  local function check_corrupt(path, correct_size)
    local real_path = self.fs:getFilePath(path)
    -- If the file exists but is smaller than usual it is probably corrupt
    if real_path then
      local real_size = lfs.attributes(real_path, "size")
      if real_size + 1024 < correct_size or real_size - 1024 > correct_size then
        corrupt[#corrupt + 1] = path .. " (Size: " .. math.floor(real_size/1024) .. " kB / Correct: about " .. math.floor(correct_size/1024) .. " kB)"
      end
    else
      corrupt[#corrupt + 1] = path .. " (This file is missing)"
    end
  end
  if self.using_demo_files then
    check_corrupt("ANIMS" .. pathsep .. "WINLEVEL.SMK", 243188)
    check_corrupt("LEVELS" .. pathsep .. "LEVEL.L1", 163948)
    check_corrupt("DATA"  .. pathsep .. "BUTTON01.DAT", 252811)
  else
    check_corrupt("ANIMS" .. pathsep .. "AREA01V.SMK", 251572)
    check_corrupt("ANIMS" .. pathsep .. "WINGAME.SMK", 2066656)
    check_corrupt("ANIMS" .. pathsep .. "WINLEVEL.SMK", 335220)
    check_corrupt("INTRO" .. pathsep .. "INTRO.SM4", 33616520)
    check_corrupt("QDATA" .. pathsep .. "FONT00V.DAT", 1024)
    check_corrupt("ANIMS" .. pathsep .. "LOSE1.SMK", 1009728)
  end

  if #corrupt ~= 0 then
    table.insert(corrupt, 1, "There appears to be corrupt files in your Theme Hospital folder, " ..
    "so don't be surprised if CorsixTH crashes. At least the following files are wrong:")
    table.insert(corrupt, message)
  end

  return true, #corrupt ~= 0 and corrupt or nil
end

--! Get the directory containing the bitmap files.
--!return Name of the directory containing the bitmap files, ending with a
--        directory path separator.
function App:getBitmapDir()
  return (self.command_line["bitmap-dir"] or "Bitmap") .. pathsep
end

-- Load bitmap data into memory.
--!param filename Name of the file to load.
--!return The loaded data.
function App:readBitmapDataFile(filename)
  filename = self:getBitmapDir() .. filename
  local file = assert(io.open(filename, "rb"))
  local data = file:read("*a")
  file:close()
  if data:sub(1, 3) == "RNC" then
    data = assert(rnc.decompress(data))
  end
  return data
end

-- Read a data file of the application into memory (possibly with decompression).
--!param dir (string) Directory to read from. "Bitmap" and "Levels" are
--       meta-directories, and get resolved to real directories in the function.
--!param filename (string or nil) If specified, the file to load. If 'nil', the
--       'dir' parameter is the filename in the "Data" directory.
function App:readDataFile(dir, filename)
  if dir == "Bitmap" then
    return self:readBitmapDataFile(filename)
  elseif dir == "Levels" then
    return self:readMapDataFile(filename)
  end
  if filename == nil then
    dir, filename = "Data", dir
  end
  local data = assert(self.fs:readContents(dir .. pathsep .. filename))
  if data:sub(1, 3) == "RNC" then
    data = assert(rnc.decompress(data))
  end
  return data
end

--! Get a level file.
--!param filename (string) Name of the level file.
--!return If the file could be found, the data of the file, else a
--        tuple 'nil', and an error description
function App:readMapDataFile(filename)
  -- First look in the original install directory, if not found there
  -- look in the CorsixTH directories "Levels" and "Campaigns".
  local data = self.fs:readContents("Levels" .. pathsep .. filename)
  if not data then
    local absolute_path = self:getAbsolutePathToLevelFile(filename)
    if absolute_path then
      local file = io.open(absolute_path, "rb")
      if file then
        data = file:read("*a")
        file:close()
      end
    end
  end
  if data then
    if data:sub(1, 3) == "RNC" then
      data = assert(rnc.decompress(data))
    end
  else
    -- Could not find the file
    return nil, _S.errors.map_file_missing:format(filename)
  end
  return data
end

function App:loadLuaFolder(dir, no_results, append_to)
  local ourpath = debug.getinfo(1, "S").source:sub(2, -8)
  dir = dir .. pathsep
  local path = ourpath .. dir
  local results = no_results and "" or (append_to or {})
  for file in lfs.dir(path) do
    if file:match("%.lua$") then
      local status, result = pcall(corsixth.require, dir .. file:sub(1, -5))
      if not status then
        print("Error loading " .. dir ..  file .. ":\n" .. tostring(result))
      else
        if result == nil then
          if not no_results then
            print("Warning: " .. dir .. file .. " returned no value")
          end
        else
          if no_results then
            print("Warning: " .. dir .. file .. " returned a value:", result)
          else
            if type(result) == "table" and result.id then
              results[result.id] = result
            elseif type(result) == "function" then
              results[file:match("(.*)%.")] = result
            end
            results[#results + 1] = result
          end
        end
      end
    end
  end
  if no_results then
    return
  else
    return results
  end
end

--! Returns the version number (name) of the local copy of the game based on
--! which save game version it is. This was added after the Beta 8
--! release, which is why the checks prior to that version aren't made.
--!param version An optional value if you want to find what game version
-- a specific savegame verion is from.
function App:getVersion(version)
  local ver = version or self.savegame_version
  if ver > 127 then
    return "Trunk"
  elseif ver > 122 then
    return "v0.62"
  elseif ver > 111 then
    return "v0.61"
  elseif ver > 105 then
    return "v0.60"
  elseif ver > 91 then
    return "0.50"
  elseif ver > 78 then
    return "0.40"
  elseif ver > 72 then
    return "0.30"
  elseif ver > 66 then
    return "0.21"
  elseif ver > 54 then
    return "0.20"
  elseif ver > 53 then
    return "0.11"
  elseif ver > 51 then
    return "0.10"
  elseif ver > 45 then
    return "0.01"
  else
    return "Beta 8 or earlier"
  end
end

function App:save(filename)
  return SaveGameFile(filename)
end

-- Omit the usual file extension so this file cannot be seen from the normal load and save screen and cannot be overwritten
function App:quickSave()
  local filename = "quicksave"
  return SaveGameFile(self.savegame_dir .. filename)
end

function App:load(filepath)
  if self.world then
    self:worldExited()
  end
  return LoadGameFile(filepath)
end

function App:quickLoad()
  local filename = "quicksave"
  if lfs.attributes(self.savegame_dir .. filename) then
    self:load(filename)
  else
    self:quickSave()
    self.ui:addWindow(UIInformation(self.ui, {_S.errors.load_quick_save}))
  end
end

--! Restarts the current level (offers confirmation window first)
function App:restart()
  assert(self.map, "Trying to restart while no map is loaded.")
  self.ui:addWindow(UIConfirmDialog(self.ui, _S.confirmation.restart_level,
  --[[persistable:app_confirm_restart]] function()
    self:worldExited()
    local level = self.map.level_number
    local difficulty = self.map.difficulty
    local name, file, intro
    if not tonumber(level) then
      name = self.map.level_name
      file = self.map.map_file
      intro = self.map.level_intro
    end
    if level and name and not file then
      self.ui:addWindow(UIInformation(self.ui, {_S.information.cannot_restart}))
      return
    end
    local status, err = pcall(self.loadLevel, self, level, difficulty, name, file, intro)
    if not status then
      err = "Error while loading level: " .. err
      print(err)
      self.ui:addWindow(UIInformation(self.ui, {err}))
    end
  end))
end

--! Begin the map editor
function App:mapEdit()
  self:loadLevel("", nil, nil, nil, nil, true)
end

--! Exits the game completely (no confirmation window)
function App:exit()
  -- Save config before exiting
  self:saveConfig()
  self.running = false
end

--! Exits the game completly without saving the config i.e. Alt+F4 for Quit Application
function App:abandon()
  self.running = false
end

--! This function is automatically called after loading a game and serves for compatibility.
function App:afterLoad()
  self.ui:addOrRemoveDebugModeKeyHandlers()
  local old = self.world.savegame_version or 0
  local new = self.savegame_version

  if old == 0 then
    -- Game log was not present before introduction of savegame versions, so create it now.
    self.world.game_log = {}
    self.world:gameLog("Created Gamelog on load of old (pre-versioning) savegame.")
  end
  if not self.world.original_savegame_version then
    self.world.original_savegame_version = old
  end
  local first = self.world.original_savegame_version
  if new == old then
    self.world:gameLog("Savegame version is " .. new .. " (" .. self:getVersion() ..
        "), originally it was " .. first .. " (" .. self:getVersion(first) .. ")")
    self.world:playLoadedEntitySounds()
    return
  elseif new > old then
    self.world:gameLog("Savegame version changed from " .. old .. " (" .. self:getVersion(old) ..
                       ") to " .. new .. " (" .. self:getVersion() ..
                       "). The save was created using " .. first ..
                       " (" .. self:getVersion(first) .. ")")
  else
    -- TODO: This should maybe be forbidden completely.
    self.world:gameLog("Warning: loaded savegame version " .. old .. " (" .. self:getVersion(old) ..
                       ")" .. " in older version " .. new .. " (" .. self:getVersion() .. ").")
  end
  self.world.savegame_version = new

  if old < 87 then
    local new_object = corsixth.require("objects.gates_to_hell")
    Object.processTypeDefinition(new_object)
    self.objects[new_object.id] = new_object
    self.world:newObjectType(new_object)
  end

  if old < 114 then
    local rathole_type = corsixth.require("objects.rathole")
    Object.processTypeDefinition(rathole_type)
    self.objects[rathole_type.id] = rathole_type
    self.world:newObjectType(rathole_type)
  end

  self.map:afterLoad(old, new)
  self.world:afterLoad(old, new)
  self.ui:afterLoad(old, new)
end

function App:checkForUpdates()
  -- Only check for updates once per application launch
  if not self.check_for_updates or not self.config.check_for_updates then return end
  self.check_for_updates = false

  -- Default language to use for the changelog if no localised version is available
  local default_language = "en"
  local update_url = 'http://www.corsixth.com/check-for-updates'
  local current_version = self:getVersion()

  -- Only URLs that match this list of trusted domains will be accepted.
  local trusted_domains = { 'corsixth.com', 'code.google.com' }

  -- Only check for updates against released versions
  if current_version == "Trunk" then
    print("Will not check for updates since this is the Trunk version.")
    return
  end

  local success, _ = pcall(require, "socket")

  if not success then
    -- LuaSocket is not available, just return
    print("Cannot check for updates since LuaSocket is not available.")
    return
  else
    self.lua_socket_available = true
  end
  local http = require("socket.http")
  local url = require("socket.url")

  print("Checking for CorsixTH updates...")
  local update_body, status, _ = http.request(update_url)

  if not update_body or not (status == 200) then
    print("Couldn't check for updates. Server returned code: " .. status)
    print("Check that you have an active internet connection and that CorsixTH is allowed in your firewall.")
    return
  end

  local update_table = loadstring_envcall(update_body, "@updatechecker"){}
  local changelog = update_table["changelog_" .. default_language]
  local new_version = update_table["major"] .. '.' .. update_table["minor"] .. update_table["revision"]

  if (new_version <= current_version) then
    print("You are running the latest version of CorsixTH.")
    return
  end

  -- Check to make sure download URL is trusted
  local download_url = url.parse(update_table["download_url"])
  local valid_url = false
  for _,v in ipairs(trusted_domains) do
    if download_url.host == v then
      valid_url = true
      break
    end
  end
  if not valid_url then
    print("Update download url is not on the trusted domains list (" .. update_table["download_url"] .. ")")
    return
  end

  -- Check to see if there's a changelog in the user's language
  local current_langs = self.strings:getLanguageNames(self.config.language)
  for _, v in ipairs(current_langs) do
    if (update_table["changelog_" .. v]) then
      changelog = update_table["changelog_" .. v]
      break
    end
  end

  print("New version found: " .. new_version)
  -- Display the update window
  self.ui:addWindow(UIUpdate(self.ui, current_version, new_version, changelog, update_table["download_url"]))
end

-- Free up / stop any resources relying on the current video object
function App:prepareVideoUpdate()
  self.video:endFrame()
  self.moviePlayer:deallocatePictureBuffer()
end

-- Update / start any resources relying on a video object
function App:finishVideoUpdate()
  self.gfx:updateTarget(self.video)
  self.moviePlayer:updateRenderer()
  self.moviePlayer:allocatePictureBuffer()
  self.video:startFrame()
end

-- Do not remove, for savegame compatibility < r1891
local app_confirm_quit_stub = --[[persistable:app_confirm_quit]] function()
end<|MERGE_RESOLUTION|>--- conflicted
+++ resolved
@@ -28,11 +28,7 @@
 -- Increment each time a savegame break would occur
 -- and add compatibility code in afterLoad functions
 
-<<<<<<< HEAD
-local SAVEGAME_VERSION = 128
-=======
 local SAVEGAME_VERSION = 129
->>>>>>> 7c5498b1
 
 class "App"
 
