--[[ Copyright (c) 2009 Peter "Corsix" Cawley

Permission is hereby granted, free of charge, to any person obtaining a copy of
this software and associated documentation files (the "Software"), to deal in
the Software without restriction, including without limitation the rights to
use, copy, modify, merge, publish, distribute, sublicense, and/or sell copies
of the Software, and to permit persons to whom the Software is furnished to do
so, subject to the following conditions:

The above copyright notice and this permission notice shall be included in all
copies or substantial portions of the Software.

THE SOFTWARE IS PROVIDED "AS IS", WITHOUT WARRANTY OF ANY KIND, EXPRESS OR
IMPLIED, INCLUDING BUT NOT LIMITED TO THE WARRANTIES OF MERCHANTABILITY,
FITNESS FOR A PARTICULAR PURPOSE AND NONINFRINGEMENT. IN NO EVENT SHALL THE
AUTHORS OR COPYRIGHT HOLDERS BE LIABLE FOR ANY CLAIM, DAMAGES OR OTHER
LIABILITY, WHETHER IN AN ACTION OF CONTRACT, TORT OR OTHERWISE, ARISING FROM,
OUT OF OR IN CONNECTION WITH THE SOFTWARE OR THE USE OR OTHER DEALINGS IN THE
SOFTWARE. --]]

--! A `Humanoid` who is in the hospital for diagnosis and/or treatment.
class "Patient" (Humanoid)

function Patient:Patient(...)
  self:Humanoid(...)
  self.hover_cursor = TheApp.gfx:loadMainCursor("patient")
  self.should_knock_on_doors = true
  self.treatment_history = {}
  self.has_fallen = 1
  self.has_vomitted = 0
  self.action_string = ""
end

function Patient:onClick(ui, button)
  if button == "left" then
    if self.message_callback then
      self:message_callback()
    else
      ui:addWindow(UIPatient(ui, self))
    end

  elseif self.user_of then
    -- The object we're using is made invisible, as the animation contains both
    -- the humanoid and the object. Hence send the click onto the object.
    self.user_of:onClick(ui, button)
  end
  Humanoid.onClick(self, ui, button)
end

function Patient:setDisease(disease)
  self.disease = disease
  disease.initPatient(self)
  self.diagnosed = false
  self.diagnosis_progress = 0
  self.cure_rooms_visited = 0
  -- copy list of diagnosis rooms
  self.available_diagnosis_rooms = {}
  for i, room in ipairs(self.disease.diagnosis_rooms) do
    self.available_diagnosis_rooms[i] = room
  end
  -- Decide an insurance company, one out of four patients have one.
  -- TODO: May need some balancing, but it is roughly the same as in TH.
  local company = math.random(1,12)
  if company < 4 then
    self.insurance_company = company
  end
  -- Randomise thirst and the need to visit the loo soon.
  -- Alien patients do not have the needed animations for these things, so exclude them
  if not self.disease.only_emergency then
    self.attributes["thirst"] = math.random()*0.2
    self.attributes["toilet_need"] = math.random()*0.2
  end
  self:updateDynamicInfo()
end

function Patient:setdiagDiff()
  local disease = self.disease
  local difficulty = 0
  local expertise = self.world.map.level_config.expertise
  if expertise then
    difficulty = expertise[disease.expertise_id].MaxDiagDiff
    self.diagnosis_difficulty = difficulty / 1000
  end
  return self.diagnosis_difficulty
end

function Patient:setDiagnosed(diagnosed)
  self.diagnosed = diagnosed
  self.treatment_history[#self.treatment_history + 1] = self.disease.name
  local window = self.world.ui:getWindow(UIPatient)
  if window and window.patient == self then
    window:updateInformation()
  end
  self:updateDynamicInfo()
end

-- Sets the value of the diagnosis progress.
function Patient:setDiagnosisProgress(progress)
  self.diagnosis_progress = progress
  self:updateDynamicInfo()
end

-- Modifies the diagnosis progress of a patient.
-- incrementValue can be either positive or negative.
function Patient:modifyDiagnosisProgress(incrementValue)
  self.diagnosis_progress = math.min(self.hospital.policies["stop_procedure"],
    self.diagnosis_progress + incrementValue)
  self.diagnosis_progress = math.max(0.000, self.diagnosis_progress)
  local window = self.world.ui:getWindow(UIPatient)
  if window and window.patient == self then
    window:updateInformation()
  end
  self:updateDynamicInfo()
end

-- Updates the patients diagnostic progress based on the doctors skill
-- called when they are done using a diagnosis room
function Patient:completeDiagnosticStep(room)
  -- Base: depending on difficulty of disease as set in sam file
  -- tiredness reduces the chance of diagnosis if staff member is above 50% tired
  local multiplier = 1
  local diagnosis_difficulty = self:setdiagDiff()
  local diagnosis_base = (0.4 * (1 - diagnosis_difficulty))
  local diagnosis_bonus = 0.4

  -- Did the staff member manage to leave the room before the patient had
  -- a chance to get diagnosed? Then use a default middle value.
  if room.staff_member then
  local fatigue = room.staff_member.attributes["fatigue"] or 0
    -- Bonus: based on skill and attn to detail (with some randomness).
    -- additional bonus if the staff member is highly skilled / consultant
    -- tiredness reduces the chance of diagnosis if staff member is above 50% tired
    if room.staff_member.profile.skill >= 0.9 then
      multiplier = math.random(1, 5) * (1 - (fatigue -0.5))
    else
      multiplier = 1 * (1 - (fatigue -0.5))
    end
    local divisor = math.random(1, 3)
    local attn_detail = room.staff_member.profile.attention_to_detail / divisor
    local skill = room.staff_member.profile.skill / divisor
    local diagnosis_bonus = (attn_detail + 0.4) *  skill
  end
  self:modifyDiagnosisProgress(diagnosis_base + (diagnosis_bonus * multiplier))
end

function Patient:setHospital(hospital)
  if self.hospital then
    self.hospital:removePatient(self)
  end
  Humanoid.setHospital(self, hospital)
  if hospital then
    if hospital.is_in_world and not self.is_debug and not self.is_emergency then
      self:setNextAction{name = "seek_reception"}
    end
    hospital:addPatient(self)
  end
end

function Patient:treated() -- If a drug was used we also need to pay for this
  local hospital = self.hospital
  local amount = self.hospital.disease_casebook[self.disease.id].drug_cost or 0
  hospital:receiveMoneyForTreatment(self)
  if amount ~= 0 then
  local str = _S.drug_companies[math.random(1 , 5)]
  hospital:spendMoney(amount, _S.transactions.drug_cost .. ": " .. str)
  end

  -- Either the patient is no longer sick, or he/she dies.

  local cure_chance = hospital.disease_casebook[self.disease.id].cure_effectiveness
  cure_chance = cure_chance * self.diagnosis_progress
  if self.die_anims and math.random(1, 100) > cure_chance then
    self:die()
  else
    -- to guess the cure is risky and the patient could die
    if self.die_anims and math.random(1, 100) > (self.diagnosis_progress * 100) then
      self:die()
    else
      if hospital.num_cured < 1 then
        self.world.ui.adviser:say(_A.information.first_cure)
      end
      self.hospital.num_cured = hospital.num_cured + 1
      self.hospital.num_cured_ty = hospital.num_cured_ty + 1
      self.hospital:msgCured()
      local casebook = hospital.disease_casebook[self.disease.id]
      casebook.recoveries = casebook.recoveries + 1
      if self.is_emergency then
        self.hospital.emergency.cured_emergency_patients = hospital.emergency.cured_emergency_patients + 1
      end
      self:setMood("cured", "activate")
      self.world.ui:playSound "cheer.wav" -- This sound is always heard
      self.attributes["health"] = 1
      self:changeAttribute("happiness", 0.8)
      hospital:changeReputation("cured", self.disease)
      self.treatment_history[#self.treatment_history + 1] = _S.dynamic_info.patient.actions.cured
      self:goHome(true)
      self:updateDynamicInfo(_S.dynamic_info.patient.actions.cured)
    end
  end

  hospital:updatePercentages()

  if self.is_emergency then
    local killed = hospital.emergency.killed_emergency_patients
    local cured = hospital.emergency.cured_emergency_patients
    if killed + cured >= hospital.emergency.victims then
      local window = hospital.world.ui:getWindow(UIWatch)
      if window then
        window:onCountdownEnd()
      end
    end
  end
end

function Patient:die()
  -- It may happen that this patient was just cured and then the room blew up.
  -- (Hospital not set when going home)
  local hospital = self.hospital or self.world:getLocalPlayerHospital()

  if hospital.num_deaths < 1 then
    self.world.ui.adviser:say(_A.information.first_death)
  end
  hospital:humanoidDeath(self)
  if not self.is_debug then
    local casebook = hospital.disease_casebook[self.disease.id]
    casebook.fatalities = casebook.fatalities + 1
  end
  hospital:msgKilled()
  self:setMood("dead", "activate")
  self.world.ui:playSound "boo.wav" -- this sound is always heard
  self.going_home = true
  if self:getRoom() then
    self:queueAction{name = "meander", count = 1}
  else
    self:setNextAction{name = "meander", count = 1}
  end
  if self.is_emergency then
    hospital.emergency.killed_emergency_patients = hospital.emergency.killed_emergency_patients + 1
  end
  self:queueAction{name = "die"}
  self:updateDynamicInfo(_S.dynamic_info.patient.actions.dying)
end

function Patient:canPeeOrPuke(current)
  return ((current.name == "walk" or current.name == "idle" or current.name == "seek_room" or current.name == "queue")
         and not self.going_home and self.world.map.th:getCellFlags(self.tile_x, self.tile_y).buildable)
end
  -- animations for when there is an earth quake
function Patient:falling()
  local current = self.action_queue[1]
  current.keep_reserved = true
  if self.falling_anim and self:canPeeOrPuke(current) and self.has_fallen == 1 then
    self:setNextAction({
      name = "falling",
      must_happen = true
      }, 0)
    self.has_fallen = 2
    if self.has_fallen == 2 then
      self:setNextAction{name = "on_ground"}
      self.on_ground = true
    end
      if self.on_ground then
        self:setNextAction{name = "get_up"}
      end
      if current.name == "idle" or current.name == "walk" then
        self:queueAction({
          name = current.name,
          x = current.x,
          y = current.y,
          must_happen = current.must_happen,
          is_entering = current.is_entering,
        }, 2)
      else
      self:queueAction({
        name = current.name,
        room_type = current.room_type,
        message_sent = true,
        diagnosis_room = current.diagnosis_room,
        treatment_room = current.treatment_room,
      }, 2)
      end
      if current.on_interrupt then
        current.on_interrupt(current, self)
      else
      self:finishAction()
      end
      self.on_ground = false
      if math.random(1, 5) == 3 then
        self:shake_fist()
      end
      self:fallingAnnounce()
      self:changeAttribute("happiness", -0.05) -- falling makes you very unhappy
  else
    return
  end
end

function Patient:fallingAnnounce()
  local msg = {
  (_A.warnings.falling_1),
  (_A.warnings.falling_2),
  (_A.warnings.falling_3),
  (_A.warnings.falling_4),
  (_A.warnings.falling_5),
  (_A.warnings.falling_6),
  }
  if msg then
    self.world.ui.adviser:say(msg[math.random(1, #msg)])
  end
end
function Patient:shake_fist()
  if self.shake_fist_anim then
    self:queueAction({
        name = "shake_fist",
        must_happen = true
        }, 1)
  end
end

function Patient:vomit()
  local current = self.action_queue[1]
  --Only vomit under these conditions. Maybe I should add a vomit for patients in queues too?
  if self:canPeeOrPuke(current) and self.has_vomitted == 0 then
    self:queueAction({
      name = "vomit",
      must_happen = true
      }, 1)
    if current.name == "idle" or current.name == "walk" then
      self:queueAction({
        name = current.name,
        x = current.x,
        y = current.y,
        must_happen = current.must_happen,
        is_entering = current.is_entering,
      }, 2)
    else
      self:queueAction({
        name = current.name,
        room_type = current.room_type,
        message_sent = true,
        diagnosis_room = current.diagnosis_room,
        treatment_room = current.treatment_room,
      }, 2)
    end
    if current.on_interrupt then
      current.on_interrupt(current, self)
    else
      self:finishAction()
    end
    self.has_vomitted = self.has_vomitted + 1
    self:changeAttribute("happiness", -0.02) -- being sick makes you unhappy
  else
    return
  end
end

function Patient:pee()
  local current = self.action_queue[1]
  --Only pee under these conditions. As with vomit, should they also pee if in a queue?
  if self:canPeeOrPuke(current) then
    self:queueAction({
      name = "pee",
      must_happen = true
      }, 1)
    if current.name == "idle" or current.name == "walk" then
      self:queueAction({
        name = current.name,
        x = current.x,
        y = current.y,
        must_happen = current.must_happen,
        is_entering = current.is_entering,
      }, 2)
    else
      self:queueAction({
        name = current.name,
        room_type = current.room_type,
        message_sent = true,
        diagnosis_room = current.diagnosis_room,
        treatment_room = current.treatment_room,
      }, 2)
    end
    if current.on_interrupt then
      current.on_interrupt(current, self)
    else
      self:finishAction()
    end
    self:setMood("poo", "deactivate")
    self:changeAttribute("happiness", -0.02)  -- not being able to find a loo and doing it in the corridor will make you sad too
    if not self.hospital.did_it_on_floor then
      self.hospital.did_it_on_floor = true
      self.world.ui.adviser:say(_A.warnings.people_did_it_on_the_floor)
    end
  else
    return
  end
end

function Patient:checkWatch()
  if self.check_watch_anim and not self.action_queue[1].is_leaving then
    self:queueAction({
      name = "check_watch",
      must_happen = true
      }, 0)
  end
end

function Patient:yawn()
  local action = self.action_queue[1]
  if self.yawn_anim and action.name == "idle" then
    self:queueAction({
      name = "yawn",
      must_happen = true
      }, 0)
  end
end

function Patient:tapFoot()
  if self.tap_foot_anim and not self.action_queue[1].is_leaving then
    self:queueAction({
      name = "tap_foot",
      must_happen = true
      }, 0)
  end
end

function Patient:goHome(cured)
  local hosp = self.hospital
  if not hosp and self.going_home then
    -- The patient should be going home already! Anything related to the hospital
    -- will not be updated correctly, but we still want to try to get the patient to go home.
    TheApp.world:gameLog("Warning: goHome called when the patient is already going home")
    self:setHospital(nil)
    return
  end
  if not cured then
    self:setMood("exit", "activate")
    if not self.is_debug then
      hosp:changeReputation("kicked", self.disease)
      self.hospital.not_cured = hosp.not_cured + 1
      self.hospital.not_cured_ty = hosp.not_cured_ty + 1
      local casebook = self.hospital.disease_casebook[self.disease.id]
      casebook.turned_away = casebook.turned_away + 1
    end
  end

  hosp:updatePercentages()

  if self.is_debug then
    hosp:removeDebugPatient(self)
  end
  -- Remove any messages and/or callbacks related to the patient.
  self:unregisterCallbacks()

  self.going_home = true
  self.waiting = nil

  local room = self:getRoom()
  if room then
    room:makeHumanoidLeave(self)
  end
  self:setHospital(nil)
end

-- This function handles changing of the different attributes of the patient.
-- For example if thirst gets over a certain level (now: 0.7), the patient
-- tries to find a drinks machine nearby.
function Patient:tickDay()
  -- First of all it may happen that this patient is tired of waiting and goes home.
  if self.waiting then
    self.waiting = self.waiting - 1
    if self.waiting == 0 then
      self:goHome()
      if self.diagnosed then
        -- No treatment rooms
        self:updateDynamicInfo(_S.dynamic_info.patient.actions.no_treatment_available)
      else
        -- No diagnosis rooms
        self:updateDynamicInfo(_S.dynamic_info.patient.actions.no_diagnoses_available)
      end
    elseif self.waiting == 10 then
      self:tapFoot()
    elseif self.waiting == 20 then
      self:yawn()
    elseif self.waiting == 30 then
      self:checkWatch()
    end
  if self.has_vomitted and self.has_vomitted > 0 then
    self.has_vomitted = 0
  end
  end

  -- if patients are getting unhappy, then maybe we should see this!
  if self.attributes["happiness"] < 0.3 then
    self:setMood("sad7", "activate")
  else
    self:setMood("sad7", "deactivate")
  end
  -- Now call the parent function - it checks
  -- if we're outside the hospital or on our way home.
  if not Humanoid.tickDay(self) then
    return
  end
  -- Die before we poo or drink
  -- patient has been in the hospital for over 6 months and is still not well, so will become sad and will either get fed up and leave
  -- or stay in the hope that you will cure them before they die
  -- strange, but in TH happiness does not go down, even when close to death IMO that is wrong as you would be unhappy if you waited too long.
  -- TODO death animation for slack female is missing its head.  For now the only option is for her to get fed up and leave
  -- this can be changed when the animation thing is resolved
  -- TODO clean up this block, nonmagical numbers
  if self.attributes["health"] >= 0.18 and self.attributes["health"] < 0.22 then
    self:setMood("sad2", "activate")
    self:changeAttribute("happiness", -0.0002)   -- waiting too long will make you sad
    -- There is a 1/3 chance that the patient will get fed up and leave
    -- note, this is potentially run 10 ((0.22-0.18)/0.004) times, hence the 1/30 chance.
    if math.random(1,30) == 1 then
      self:updateDynamicInfo(_S.dynamic_info.patient.actions.fed_up)
      self:setMood("sad2", "deactivate")
      self:goHome()
    end
  elseif self.attributes["health"] >= 0.14 and self.attributes["health"] < 0.18 then
    self:setMood("sad2", "deactivate")
    self:setMood("sad3", "activate")
  -- now wishes they had gone to that other hospital
  elseif self.attributes["health"] >= 0.10 and self.attributes["health"] < 0.14 then
    self:setMood("sad3", "deactivate")
    self:setMood("sad4", "activate")
  -- starts to take a turn for the worse and is slipping away
  elseif self.attributes["health"] >= 0.06 and self.attributes["health"] < 0.10 then
    self:setMood("sad4", "deactivate")
    self:setMood("sad5", "activate")
  -- fading fast
  elseif self.attributes["health"] >= 0.01 and self.attributes["health"] < 0.06 then
    self:setMood("sad5", "deactivate")
    self:setMood("sad6", "activate")
  -- its not looking good
  elseif self.attributes["health"] > 0.00 and self.attributes["health"] < 0.01 then
    self.attributes["health"] = 0.0
  -- is there time to say a prayer
  elseif self.attributes["health"] == 0.0 then
    -- people who are in a room should not die:
    -- 1. they are being cured in this moment. dying in the last few seconds
    --    before the cure makes only a subtle difference for gameplay
    -- 2. they will leave the room soon (toilets, diagnostics) and will die then
    if not self:getRoom() and not self.action_queue[1].is_leaving then
      self:setMood("sad6", "deactivate")
      self:die()
<<<<<<< HEAD
    elseif self.in_room and self.attributes["health"] == 0.0 then
      room:makeHumanoidLeave(self)
      self:die()
=======
>>>>>>> d2bf7a69
    end
    --dead people aren't thirsty
    return
  end
  -- Note: to avoid empty action queue error if the player spam clicks a patient at the same time as the day changes
  -- there is now an inbetween "neutal" stage.
  if self.has_fallen == 3 then
    self.has_fallen = 1
  elseif self.has_fallen == 2 then
    self.has_fallen = 3
  end
  -- Vomitings.
  if self.vomit_anim and not self:getRoom() and not self.action_queue[1].is_leaving and not self.action_queue[1].is_entering then
    --Nausea level is based on health then proximity to vomit is used as a multiplier.
    --Only a patient with a health value of less than 0.8 can be the inital vomiter, however :)
    local initialVomitMult = 0.002   --The initial chance of vomiting.
    local proximityVomitMult = 1.5  --The multiplier used when in proximity to vomit.
    local nausea = (1.0 - self.attributes["health"]) * initialVomitMult
    local foundVomit = {}
    local numVomit = 0

    self.world:findObjectNear(self, "litter", 2, function(x, y)
      local litter = self.world:getObject(x, y, "litter")
    if not litter then
    return
    end
      if litter:vomitInducing() then
        local alreadyFound = false
        for i=1,numVomit do
          if foundVomit[i] == litter then
            alreadyFound = true
            break
          end
        end

        if not alreadyFound then
          numVomit = numVomit + 1
          foundVomit[numVomit] = litter
        end
      end
      -- seeing litter will make you unhappy. If it is pee or puke it is worse
      if litter:anyLitter() then
        self:changeAttribute("happiness", -0.0002)
      else
        self:changeAttribute("happiness", -0.0004)
      end
    end) -- End of findObjectNear
    -- As we don't yet have rats, rat holes and dead rats the chances of vomitting are slim
    -- as a temp  fix for this I have added 0.5 to the < nausea equation,
    -- this may want adjusting or removing when the other factors are in the game MarkL
    if self.attributes["health"] <= 0.8 or numVomit > 0 or self.attributes["happiness"] < 0.6 then
      nausea = nausea * ((numVomit+1) * proximityVomitMult)
      if math.random() < nausea + 0.5 then
        self:vomit()
      end
    end
  end

  -- It is nice to see plants, but dead plants make you unhappy
  self.world:findObjectNear(self, "plant", 2, function(x, y)
    local plant = self.world:getObject(x, y, "plant")
  if not plant then
    return
  end
    if plant:isPleasing() then
      self:changeAttribute("happiness", 0.0002)
    else
      self:changeAttribute("happiness", -0.0002)
    end
  end)
  -- It always makes you happy to see you are in safe place
  self.world:findObjectNear(self, "extinguisher", 2, function(x, y)
    self:changeAttribute("happiness", 0.0002)
  end)
  -- sitting makes you happy whilst standing and walking does not
  if self:goingToUseObject("bench")  then
    self:changeAttribute("happiness", 0.00002)
  else
    self:changeAttribute("happiness", -0.00002)
  end

  -- Each tick both thirst, warmth and toilet_need changes and health decreases.
  self:changeAttribute("thirst", self.attributes["warmth"]*0.02+0.004*math.random() + 0.004)
  self:changeAttribute("health", - 0.004)
  if self.disease.more_loo_use then
    self:changeAttribute("toilet_need", 0.018*math.random() + 0.008)
  else
    self:changeAttribute("toilet_need", 0.006*math.random() + 0.002)
  end
  -- Maybe it's time to visit the loo?
  if self.attributes["toilet_need"] and self.attributes["toilet_need"] > 0.75 then
    if self.pee_anim and not self.action_queue[1].is_leaving
    and not self.action_queue[1].is_entering and not self.in_room then
      if math.random(1, 10) < 5 then
        self:pee()
        self:changeAttribute("toilet_need", -(0.5 + math.random()*0.15))
        self.going_to_toilet = false
      else
        -- If waiting for user response, do not send to toilets, as this messes
        -- things up.
        if not self.going_to_toilet and not self.waiting then
          self:setMood("poo", "activate")
          -- Check if any room exists.
          if not self.world:findRoomNear(self, "toilets") then
            self.going_to_toilet = true
            local callback
            callback = --[[persistable:patient_toilet_build_callback]] function(room)
              if room.room_info.id == "toilets" then
                self.going_to_toilet = false
                self:unregisterRoomBuildCallback(callback)
              end
            end
            self:registerRoomBuildCallback(callback)
          -- Otherwise we can queue the action, but only if not in any rooms right now.
          elseif not self:getRoom() and not self.action_queue[1].is_leaving and not self.action_queue[1].pee then
            self:setNextAction{
              name = "seek_toilets",
              must_happen = true,
              }
            self.going_to_toilet = true
          end
        end
      end
    end
  end
  if self.disease.yawn and math.random(1, 10) == 5 then
    self:yawn()
  end

  -- If thirsty enough a soda would be nice
  if self.attributes["thirst"] and self.attributes["thirst"] > 0.7 then
    self:changeAttribute("happiness", -0.002)
    self:setMood("thirsty", "activate")
    -- If there's already an action to buy a drink in the action queue, or
    -- if we're going to the loo, do nothing
    if self:goingToUseObject("drinks_machine") or self.going_to_toilet then
      return
    end
    -- Don't check for a drinks machine too often
    if self.timeout and self.timeout > 0 then
      self.timeout = self.timeout - 1
      return
    end
    -- The only allowed situations to grab a soda is when queueing
    -- or idling/walking in the corridors
    -- Also make sure the walk action when leaving a room has a chance to finish.
    if not self:getRoom() and not self.action_queue[1].is_leaving
    and not self.going_home then
      local machine, lx, ly = self.world:
          findObjectNear(self, "drinks_machine", 8)

      -- If no machine can be found, resume previous action and wait a
      -- while before trying again. To get a little randomness into the picture
      -- it's not certain we go for it right now.
      if not machine or not lx or not ly or math.random(1,10) < 3 then
        self.timeout = math.random(2,4)
        return
      end

      -- Callback function when the machine has been used
      local --[[persistable:patient_drinks_machine_after_use]] function after_use()
        self:changeAttribute("thirst", -(0.7 + math.random()*0.3))
        self:changeAttribute("toilet_need", 0.05 + math.random()*0.05)
        self:setMood("thirsty", "deactivate")
        -- The patient might be kicked while buying a drink
        if not self.going_home then
          self.hospital:receiveMoneyForProduct(self, 20, _S.transactions.drinks)
          -- Also increase the number of sodas sold this year.
          self.hospital.sodas_sold = self.hospital.sodas_sold + 1
        end
        -- The patient might also throw the can on the floor, bad patient!
        if math.random() < 0.6 then
          -- It will be dropped between 1 and 5 tiles away.
          self.litter_countdown = math.random(1, 5)
        end
      end

      -- If we are queueing, let the queue handle the situation.
      for i, current_action in ipairs(self.action_queue) do
        if current_action.name == "queue" then
          local callbacks = current_action.queue.callbacks[self]
          if callbacks then
            callbacks:onGetSoda(self, machine, lx, ly, after_use)
            return
          end
        end
      end

      -- Or, if walking or idling insert the needed actions in
      -- the beginning of the queue
      local current = self.action_queue[1]
      if current.name == "walk" or current.name == "idle" or current.name == "seek_room" then
        -- Go to the machine, use it, and then continue with
        -- whatever he/she was doing.
        current.keep_reserved = true
        self:queueAction({
          name = "walk",
          x = lx,
          y = ly,
          must_happen = true,
          no_truncate = true,
        }, 1)
        self:queueAction({
          name = "use_object",
          object = machine,
          after_use = after_use,
          must_happen = true,
        }, 2)
        machine:addReservedUser(self)
        -- Insert the old action again, a little differently depending on
        -- what the previous action was.
        if current.name == "idle" or current.name == "walk" then
          self:queueAction({
            name = current.name,
            x = current.x,
            y = current.y,
            must_happen = current.must_happen,
            is_entering = current.is_entering,
          }, 3)
          -- If we were idling, also go away a little before continuing with
          -- that important action.
          if current.name == "idle" then
            self:queueAction({
              name = "meander",
              count = 1,
            }, 3)
          end
        else -- We were seeking a room, start that action from the beginning
             -- i.e. do not set the must_happen flag.
          self:queueAction({
            name = current.name,
            room_type = current.room_type,
            message_sent = true,
            diagnosis_room = current.diagnosis_room,
            treatment_room = current.treatment_room,
          }, 3)
        end
        if current.on_interrupt then
          current.on_interrupt(current, self)
        else
          self:finishAction()
        end
      end
    end
  end
end

-- Called each time the patient moves to a new tile.
function Patient:setTile(x, y)
  -- Is the patient about to drop some litter?
  if self.litter_countdown then
    self.litter_countdown = self.litter_countdown - 1
    if self.litter_countdown == 0 and self.hospital then
      if x and not self:getRoom() and not self.world:getObjects(x, y)
      and self.world.map.th:getCellFlags(x, y).buildable then
        -- Drop some litter!
        local trash = math.random(1, 4)
        local litter = self.world:newObject("litter", x, y)
        litter:setLitterType(trash, math.random(0, 1))
        if not self.hospital.hospital_littered then
          self.hospital.hospital_littered = true
          -- A callout is only needed if there are no handymen employed
          if not self.hospital:hasStaffOfCategory("Handyman") then
            self.world.ui.adviser:say(_A.staff_advice.need_handyman_litter)
          end
        end
      end
      self.litter_countdown = nil
    end
  end
  Humanoid.setTile(self, x, y)
end

-- As of now each time a bench is placed the world notifies all patients
-- in the vicinity through this function.
function Patient:notifyNewObject(id)
  -- If currently queueing it would be nice to be able to sit down.
  assert(id == "bench", "Can only handle benches at the moment")
  -- Look for a queue action and tell this patient to look for a bench
  -- if currently standing up.
  for i, action in ipairs(self.action_queue) do
    if action.name == "queue" then
      local callbacks = action.queue.callbacks[self]
      if callbacks then
        assert(action.done_init, "Queue action was not yet initialized")
        if action:isStanding() then
          callbacks:onChangeQueuePosition(self)
          break
        end
      end
    end
  end
end

function Patient:addToTreatmentHistory(room)
  local should_add = true
  -- Do not add facility rooms such as toilets to the treatment history.
  for i, _ in pairs(room.categories) do
    if i == "facilities" then
      should_add = false
      break
    end
  end
  if should_add then
    self.treatment_history[#self.treatment_history + 1] = room.name
  end
end

function Patient:updateDynamicInfo(action_string)
  -- Retain the old text if only an update is wanted, i.e. no new string is supplied.
  if action_string == nil then
    if self.action_string then
      action_string = self.action_string
    else
      action_string = ""
    end
  else
    self.action_string = action_string
  end
  local info = ""
  if self.going_home then
    self:setDynamicInfo('progress', nil)
  elseif self.diagnosed then
    if self.diagnosis_progress < 1.0 then
      -- The cure was guessed
      info = _S.dynamic_info.patient.guessed_diagnosis:format(self.disease.name)
    else
      info = _S.dynamic_info.patient.diagnosed:format(self.disease.name)
    end
    self:setDynamicInfo('progress', nil)
  else
    info = _S.dynamic_info.patient.diagnosis_progress
    -- TODO: If the policy is changed this info will not be changed until the next
    -- diagnosis facility has been visited.
    local divider = 1
    if self.hospital then
      divider = self.hospital.policies["stop_procedure"]
    end
    if self.diagnosis_progress then
      self:setDynamicInfo('progress', self.diagnosis_progress*(1/divider))
    end
  end
  self:setDynamicInfo('text', {action_string, "", info})
end

--[[ Update availability of a choice in message owned by this patient, if any
!param choice (string) The choice that needs updating (currently "research" or "guess_cure").
]]
function Patient:updateMessage(choice)
  if self.message and self.message.choices then
    local enabled = false
    if choice == "research" then
      -- enable only if research department is built and a room in the treatment chain is undiscovered
      if self.hospital:hasRoomOfType("research") then
        local req = self.hospital:checkDiseaseRequirements(self.disease.id)
        if req then
          for _, room_id in ipairs(req.rooms) do
            local room = self.world.available_rooms[room_id]
            if room and self.hospital.undiscovered_rooms[room] then
              enabled = true
              break
            end
          end
        end
      end
    else -- if choice == "guess_cure" then
      -- TODO: implement
    end

    for _, c in ipairs(self.message.choices) do
      if c.choice == choice then
        c.enabled = enabled
      end
    end

    -- Update the fax window if it is open.
    local window = self.world.ui:getWindow(UIFax)
    if window then
      window:updateChoices()
    end

  end
end

function Patient:afterLoad(old, new)
  if old < 68 then
    if self.going_home then
      self.waiting = nil
    end
  end
  Humanoid.afterLoad(self, old, new)
end

function Patient:isMalePatient()
  if string.find(self.humanoid_class,"Female") then return false
  elseif string.find(self.humanoid_class,"Male") then return true
  else
    local male_patient_classes = {["Chewbacca Patient"] = true,["Elvis Patient"] = true,["Invisible Patient"] = true}
    return male_patient_classes[self.humanoid_class] ~= nil
  end
end<|MERGE_RESOLUTION|>--- conflicted
+++ resolved
@@ -544,12 +544,6 @@
     if not self:getRoom() and not self.action_queue[1].is_leaving then
       self:setMood("sad6", "deactivate")
       self:die()
-<<<<<<< HEAD
-    elseif self.in_room and self.attributes["health"] == 0.0 then
-      room:makeHumanoidLeave(self)
-      self:die()
-=======
->>>>>>> d2bf7a69
     end
     --dead people aren't thirsty
     return
